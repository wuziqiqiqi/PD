--- conflicted
+++ resolved
@@ -1,5 +1,4 @@
 import unittest
-<<<<<<< HEAD
 from unittest.mock import patch
 from clease.gui.newStructPage import NewStructPage
 from kivy.lang import Builder
@@ -8,15 +7,12 @@
 import clease.gui
 import json
 import os
-=======
 from unittest.mock import patch, MagicMock, PropertyMock
 from clease.gui.newStructPage import NewStructPage
 from clease import CEBulk
 from ase.build import bulk
 from ase.io.trajectory import TrajectoryWriter
-import os
 from ase.io import write
->>>>>>> 12bfceb8
 
 
 class NewStructPageTest(unittest.TestCase):
@@ -47,7 +43,6 @@
         self.assertEqual(screen._pop_up.title, "Load template atoms")
         screen.dismiss_popup()
 
-<<<<<<< HEAD
     @patch('clease.NewStructures')
     @patch('clease.gui.newStructPage.App')
     def test_exhautive_gui(self, app_mock, new_struct_mock):
@@ -85,17 +80,7 @@
         method = new_struct_mock().generate_gs_structure_multiple_templates
         os.remove(eci_file)
         self.assertEqual(method.call_count, 1)
-
-    def run(self, app):
-        self.load_pop_ups(app)
-
-if __name__ == '__main__':
-    # Load the layout for the new struct page
-    main_path = op.abspath(clease.gui.__file__)
-    main_path = main_path.rpartition("/")[0]
-    resource_add_path(main_path + '/layout')
-    Builder.load_file("newStructPageLayout.kv")
-=======
+ 
     @patch('clease.gui.newStructPage.App')
     @patch('clease.NewStructures')
     def test_import_structures(self, new_struct_mock, kivy_mock):
@@ -144,5 +129,9 @@
         self.load_pop_ups(app)
 
 if __name__ == '__main__':
->>>>>>> 12bfceb8
+    # Load the layout for the new struct page
+    main_path = op.abspath(clease.gui.__file__)
+    main_path = main_path.rpartition("/")[0]
+    resource_add_path(main_path + '/layout')
+    Builder.load_file("newStructPageLayout.kv")
     unittest.main()