python3_test:
  image: python:3
  coverage: '/TOTAL\s+.*( \d+\%)/'
  script:
    - apt-get update -qy
    - apt-get install -qy python3-dev python3-pip
    - python3 -m pip install coverage
    - python3 --version
    - python3 -m pip install -r requirements.txt
    - python3 -m pip install .
    - coverage run --omit='*numpy*','*scipy*','*/ase*','*spglib*','*test*.py' -m unittest discover tests/
    - coverage report

gui_test:
  image: python:3
  coverage: '/TOTAL\s+.*( \d+\%)/'
  script:
    - apt-get update -qy
    - apt-get install -qy python3-dev python3-pip
    - apt-get install -qy xvfb
    - python3 --version
    - python3 -m pip install -r requirements.txt
    - python3 -m pip install mock
    - python3 -m pip install coverage
    - python3 -m pip install .
    - export KIVY_GL_BACKEND=mock
    - xvfb-run --server-args="-screen 0 1280x720x24 -ac +extension GLX" python3 gui_tests/test_gui.py
<<<<<<< HEAD
    - xvfb-run --server-args="-screen 0 1280x720x24 -ac +extension GLX" python3 gui_tests/new_struct_page_test.py
    - xvfb-run --server-args="-screen 0 1280x720x24 -ac +extension GLX" python3 gui_tests/fit_page_tests.py

=======
    - xvfb-run --server-args="-screen 0 1280x720x24 -ac +extension GLX" coverage run --include='*/clease/gui/*' -m unittest discover gui_tests/
    - coverage report
    
>>>>>>> 491d62c6
doctest:
  image: python:3
  script:
    - apt-get update -qy
    - apt-get install -qy python3-dev python3-pip
    - apt-get install -qy xvfb
    - python3 --version
    - python3 -m pip install -r requirements.txt
    - python3 -m pip install sphinx
    - python3 -m pip install sphinx_rtd_theme
    - python3 -m pip install .
    - cd doc
    - make doctest<|MERGE_RESOLUTION|>--- conflicted
+++ resolved
@@ -25,15 +25,9 @@
     - python3 -m pip install .
     - export KIVY_GL_BACKEND=mock
     - xvfb-run --server-args="-screen 0 1280x720x24 -ac +extension GLX" python3 gui_tests/test_gui.py
-<<<<<<< HEAD
-    - xvfb-run --server-args="-screen 0 1280x720x24 -ac +extension GLX" python3 gui_tests/new_struct_page_test.py
-    - xvfb-run --server-args="-screen 0 1280x720x24 -ac +extension GLX" python3 gui_tests/fit_page_tests.py
-
-=======
     - xvfb-run --server-args="-screen 0 1280x720x24 -ac +extension GLX" coverage run --include='*/clease/gui/*' -m unittest discover gui_tests/
     - coverage report
-    
->>>>>>> 491d62c6
+
 doctest:
   image: python:3
   script:
