python3_test:
  image: python:3
  coverage: '/TOTAL\s+.*( \d+\%)/'
  script:
    - apt-get update -qy
    - apt-get install -qy python3-dev python3-pip
    - python3 -m pip install coverage
    - python3 --version
    - python3 -m pip install -r requirements.txt
    - python3 -m pip install .
    - coverage run --omit='*numpy*','*scipy*','*/ase*','*spglib*','*test*.py' -m unittest discover tests/
    - coverage report

gui_test:
  image: python:3
  coverage: '/TOTAL\s+.*( \d+\%)/'
  script:
    - apt-get update -qy
    - apt-get install -qy python3-dev python3-pip
    - apt-get install -qy xvfb
    - python3 --version
    - python3 -m pip install -r requirements.txt
<<<<<<< HEAD
    - python3 -m pip install kivy
    - python3 -m pip install kivy-garden
    - python3 -m pip install coverage
    - garden install matplotlib
=======
>>>>>>> 31dbce78
    - python3 -m pip install mock
    - python3 -m pip install .
    - export KIVY_GL_BACKEND=mock
    - xvfb-run --server-args="-screen 0 1280x720x24 -ac +extension GLX" python3 gui_tests/test_gui.py
    - xvfb-run --server-args="-screen 0 1280x720x24 -ac +extension GLX" coverage run --include='*/clease/gui/*' -m unittest discover gui_tests/
    - coverage report
    
doctest:
  image: python:3
  script:
    - apt-get update -qy
    - apt-get install -qy python3-dev python3-pip
    - apt-get install -qy xvfb
    - python3 --version
    - python3 -m pip install -r requirements.txt
    - python3 -m pip install sphinx
    - python3 -m pip install sphinx_rtd_theme
    - python3 -m pip install .
    - cd doc
    - make doctest<|MERGE_RESOLUTION|>--- conflicted
+++ resolved
@@ -20,14 +20,8 @@
     - apt-get install -qy xvfb
     - python3 --version
     - python3 -m pip install -r requirements.txt
-<<<<<<< HEAD
-    - python3 -m pip install kivy
-    - python3 -m pip install kivy-garden
+    - python3 -m pip install mock
     - python3 -m pip install coverage
-    - garden install matplotlib
-=======
->>>>>>> 31dbce78
-    - python3 -m pip install mock
     - python3 -m pip install .
     - export KIVY_GL_BACKEND=mock
     - xvfb-run --server-args="-screen 0 1280x720x24 -ac +extension GLX" python3 gui_tests/test_gui.py
