# CLEASE

CLuster Expansion in Atomic Simulation Environment

<<<<<<< HEAD
# Graphical User Interface
CLEASE comes with a handy graphical user interface (GUI) that can be used to setup Cluster Expansion models.
In order to use the GUI you need to install some additional packages
```
pip install kivy
pip install kivy-garden
garden install matplotlib
```

To launch a GUI simply type
```
clease
```
on the command line.
=======
# Installation
After cloning CLEASE, install the [dependencies](requirements.txt) by executing
```
pip install -r requirements.txt
```
Then install the CLEASE code by executing
```
pip install .
```
in the root folder of the project. If you are a developer you might want to install CLEASE by
```
pip install -e .
```
CLEASE requires a C++11 compliant compiler available on the system.
>>>>>>> b77f9b31
<|MERGE_RESOLUTION|>--- conflicted
+++ resolved
@@ -2,7 +2,21 @@
 
 CLuster Expansion in Atomic Simulation Environment
 
-<<<<<<< HEAD
+# Installation
+After cloning CLEASE, install the [dependencies](requirements.txt) by executing
+```
+pip install -r requirements.txt
+```
+Then install the CLEASE code by executing
+```
+pip install .
+```
+in the root folder of the project. If you are a developer you might want to install CLEASE by
+```
+pip install -e .
+```
+CLEASE requires a C++11 compliant compiler available on the system.
+
 # Graphical User Interface
 CLEASE comes with a handy graphical user interface (GUI) that can be used to setup Cluster Expansion models.
 In order to use the GUI you need to install some additional packages
@@ -17,19 +31,3 @@
 clease
 ```
 on the command line.
-=======
-# Installation
-After cloning CLEASE, install the [dependencies](requirements.txt) by executing
-```
-pip install -r requirements.txt
-```
-Then install the CLEASE code by executing
-```
-pip install .
-```
-in the root folder of the project. If you are a developer you might want to install CLEASE by
-```
-pip install -e .
-```
-CLEASE requires a C++11 compliant compiler available on the system.
->>>>>>> b77f9b31
