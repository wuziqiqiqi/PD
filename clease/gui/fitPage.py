#from matplotlib import pyplot as plt
from kivy.uix.popup import Popup
from clease.gui.fittingAlgorithmEditors import LassoEditor, L2Editor, BCSEditor
from clease.gui.fittingAlgorithmEditors import GAEditor, FitAlgEditor
from clease.gui.load_save_dialog import LoadDialog
from clease import GAFit, LinearRegression, Evaluate
from kivy.app import App
import json
from clease.gui.util import parse_max_cluster_dia
from clease.gui.constants import BACKGROUND_COLOR, FOREGROUND_TEXT_COLOR
from clease.gui.constants import ECI_GRAPH_COLORS
from clease.gui.fittingAlgorithmEditors import (
    LassoEditor, L2Editor, BCSEditor, GAEditor
)
from threading import Thread
from kivy.uix.screenmanager import Screen
from kivy.utils import get_color_from_hex
from kivy_garden.graph import Graph, ScatterPlot, BarPlot, LinePlot
import numpy as np
<<<<<<< HEAD
=======
import traceback
>>>>>>> 385d74e4
import os


class ECIOptimizer(object):
    fit_page = None
    evaluator = None

    def optimize(self):
        try:
            self.fit_page.eci = self.evaluator.get_eci_dict()

            e_ce = self.evaluator.cf_matrix.dot(self.evaluator.eci)
            self.fit_page.e_ce = e_ce
            self.fit_page.e_dft = self.evaluator.e_dft
            self.fit_page.e_pred_leave_out = self.evaluator.e_pred_loo
            cv = self.evaluator.get_cv_score()
            rmse = self.evaluator.rmse()*1000.0
            mae = self.evaluator.mae()*1000.0
            self.fit_page.set_cv(cv)
            self.fit_page.set_rmse(rmse)
            self.fit_page.set_mae(mae)
            App.get_running_app().root.ids.status.text = 'Idle'
            self.fit_page.fitting_in_progress = False
            self.fit_page.update_plots()
        except Exception as exc:
            traceback.print_exc()
            App.get_running_app().root.ids.status.text = str(exc)
            self.fit_page.fitting_in_progress = False
            return


class GAClusterSelector(object):
    fit_page = None
    kwargs = None
    settings = None
    _pop_up = None

    def run(self):
        try:
            gen_without_change = self.kwargs.pop('gen_without_change')
            load_file = self.kwargs.pop('load_file')
            if not load_file:
                fname1 = '.cleaseGUI/ga_fit.csv'
                fname2 = '.cleaseGUI/ga_fit_cf_names.txt'
                if os.path.exists(fname1):
                    os.remove(fname1)
                if os.path.exists(fname2):
                    os.remove(fname2)

            self.kwargs['fname'] = '.cleaseGUI/ga_fit.csv'
            ga = GAFit(self.settings, **self.kwargs)
            cf_names = ga.run(gen_without_change=gen_without_change)

            optimizer = ECIOptimizer()
            optimizer.fit_page = self.fit_page

            max_cluster_dia = self.kwargs['max_cluster_dia']
            max_cluster_size = self.kwargs['max_cluster_size']
            select_cond = self.kwargs['select_cond']
            min_weight = self.kwargs['min_weight']
            optimizer.evaluator = Evaluate(
                self.settings, max_cluster_dia=max_cluster_dia,
                max_cluster_size=max_cluster_size,
                select_cond=select_cond, min_weight=min_weight,
                fitting_scheme=LinearRegression(), cf_names=cf_names)
            optimizer.optimize()
        except Exception as exc:
            traceback.print_exc()
            App.get_running_app().root.ids.status.text = str(exc)


class FitPage(Screen):
    graphs_added = False
    fitting_params = {}
    eci = {}
    fit_result = {}
    _pop_up = None
    fitting_in_progress = False
    e_dft = None
    e_ce = None

    energy_plot = None
    eci_plots = []
    energy_graph = None
    eci_graph = None
    zero_line_energy = None

    def on_enter(self):
        if not self.graphs_added:
            self.energy_graph = Graph(
                xlabel='DFT energy (eV/atom)',
                ylabel="E_CE - E_DFT (meV/atom)",
                x_ticks_minor=0,
                x_ticks_major=10,
                y_ticks_major=10,
                y_grid_label=True,
                x_grid_label=True,
                padding=5,
                xlog=False,
                ylog=False,
                xmin=0.0,
                ymin=0.0,
                precision='%.2f')
            self.energy_plot = ScatterPlot(color=FOREGROUND_TEXT_COLOR,
                                           point_size=3)
            self.zero_line_energy = LinePlot(line_width=2,
                                             color=FOREGROUND_TEXT_COLOR)
            self.energy_graph.add_plot(self.energy_plot)
            self.energy_graph.add_plot(self.zero_line_energy)
            self.ids.energyPlot.add_widget(self.energy_graph)

            self.eci_graph = Graph(
                ylabel='ECI (eV/atom)',
                xlabel='Clusters',
                x_ticks_minor=0,
                x_ticks_major=10,
                y_ticks_major=10,
                y_grid_label=True,
                x_grid_label=True,
                padding=5,
                xlog=False,
                ylog=False,
                xmin=-1.0,
                ymin=0.0,
                precision='%.2f'
            )

            for i in range(8):
                color = ECI_GRAPH_COLORS[i % len(ECI_GRAPH_COLORS)]
                color = get_color_from_hex(color)
                plot = BarPlot(color=color, bar_width=4, bar_spacing=1)
                self.eci_plots.append(plot)
                self.eci_graph.add_plot(plot)

            self.ids.eciPlot.add_widget(self.eci_graph)
            self.graphs_added = True

    def dismiss_popup(self):
        if self._pop_up is None:
            return

        if isinstance(self._pop_up.content, FitAlgEditor):
            self._pop_up.content.backup()
        self._pop_up.dismiss()
        self._pop_up = None

    def show_lasso_editor(self):
        content = LassoEditor(close=self.close_lasso_editor)
        self._pop_up = Popup(title="LASSO Editor", content=content,
                             pos_hint={'right': 0.95, 'top': 0.95},
                             size_hint=(0.9, 0.9))
        self._pop_up.open()

    def show_l2_editor(self):
        content = L2Editor(close=self.close_l2_editor)
        self._pop_up = Popup(title="L2 Editor", content=content,
                             pos_hint={'right': 0.95, 'top': 0.95},
                             size_hint=(0.9, 0.9))
        self._pop_up.open()

    def show_bcs_editor(self):
        content = BCSEditor(close=self.close_bcs_editor)

        self._pop_up = Popup(title="BCS Editor", content=content,
                             pos_hint={'right': 0.95, 'top': 0.95},
                             size_hint=(0.9, 0.9))
        self._pop_up.open()

    def show_ga_editor(self):
        content = GAEditor(close=self.close_ga_editor)

        self._pop_up = Popup(title="Genetic Algorithm Editor", content=content,
                             pos_hint={'right': 0.95, 'top': 0.95},
                             size_hint=(0.9, 0.9))
        self._pop_up.open()

    def close_l2_editor(self, alpha):
        self.fitting_params = {}
        self.fitting_params['algorithm'] = 'L2'
        self.fitting_params['alpha'] = float(alpha)
        self.dismiss_popup()

    def close_lasso_editor(self, alpha):
        self.fitting_params = {}
        self.fitting_params['algorithm'] = 'LASSO'
        self.fitting_params['alpha'] = float(alpha)
        self.dismiss_popup()

    def close_bcs_editor(self, shape_var, rate_var, shape_lamb, var_opt_start,
                         init_lamb, lamb_opt_start, max_iter, noise):
        self.fitting_params = {
            'algorithm': 'BCS',
            'shape_var': float(shape_var),
            'rate_var': float(rate_var),
            'shape_lamb': float(shape_lamb),
            'var_opt_start': float(var_opt_start),
            'init_lamb': float(init_lamb),
            'lamb_opt_start': float(lamb_opt_start),
            'max_iter': int(max_iter),
            'noise': float(noise)
        }
        self.dismiss_popup()

    def close_ga_editor(self, elitism, mut_prob, num_individuals, max_active,
                        cost_func, sparsity, sub_clust, load_file, max_without_imp):
        self.fitting_params = {
            'algorithm': 'GA',
            'elitism': int(elitism),
            'mut_prob': float(mut_prob),
            'num_individuals': int(num_individuals),
            'max_active': int(max_active),
            'cost_func': cost_func,
            'sparsity': float(sparsity),
            'sub_clust': sub_clust == 'Yes',
            'load_file': load_file,
            'gen_without_change': int(max_without_imp)
        }
        self.dismiss_popup()

    def show_load_ECI_file_dialog(self):
        content = LoadDialog(load=self.load_eci_file,
                             cancel=self.dismiss_popup)

        self._pop_up = Popup(title="Load ECI file", content=content,
                             pos_hint={'right': 0.95, 'top': 0.95},
                             size_hint=(0.9, 0.9))
        self._pop_up.open()

    def load_eci_file(self, path, filename):
        if len(filename) == 0:
            fname = path
        else:
            fname = filename[0]

        self.ids.eciFileInput.text = fname
        self.dismiss_popup()

    def launch_fit_alg_editor(self):
        if self.ids.fitAlgSpinner.text == 'LASSO':
            self.show_lasso_editor()
        elif self.ids.fitAlgSpinner.text == 'L2':
            self.show_l2_editor()
        elif self.ids.fitAlgSpinner.text == 'BCS':
            self.show_bcs_editor()
        elif self.ids.fitAlgSpinner.text == 'Genetic Algorithm':
            self.show_ga_editor()

    def save_eci(self):
        fname = self.ids.eciFileInput.text

        if not fname.endswith('.json'):
            msg = 'ECI file should be a JSON file'
            App.get_running_app().root.ids.status.text = msg

        try:
            with open(fname, 'w') as out:
                json.dump(self.eci, out, separators=(',', ': '), indent=2)
            msg = 'ECIs saved to {}'.format(fname)
            App.get_running_app().root.ids.status.text = msg
        except Exception as exc:
            traceback.print_exc()
            App.get_running_app().root.ids.status.text = str(exc)

    def fit_eci(self):
        if self.fitting_in_progress:
            # We already optimising ECIs
            return

        from clease import Evaluate
        settings = App.get_running_app().root.settings

        if settings is None:
            msg = 'Settings not set. Call Update settings first.'
            App.get_running_app().root.ids.status.text = msg
            return

        if self.ids.maxClusterDiaCut.text == '':
            max_cluster_dia_cut = None
        else:
            try:
                max_cluster_dia_cut = \
                    parse_max_cluster_dia(self.ids.maxClusterDiaCut.text)
            except Exception as exc:
                traceback.print_exc()
                App.get_running_app().root.ids.status.text = str(exc)
                return

        if self.ids.maxClusterSizeCut.text == '':
            max_cluster_size_cut = None
        else:
            max_cluster_size_cut = int(self.ids.maxClusterSizeCut.text)

        k_fold = self.ids.kFoldInput.text
        if k_fold == '':
            msg = 'K-fold has to be given'
            App.get_running_app().root.ids.status.text = msg
            return
        k_fold = int(k_fold)

        num_rep = self.ids.numRepititionsInput.text
        if num_rep == '':
            num_rep = 1
        else:
            num_rep = int(num_rep)

        scheme = self.fitting_params.get('algorithm', None)
        if scheme is None:
            msg = 'Open the fitting scheme editor prior to the fit'
            App.get_running_app().root.ids.status.text = msg
            return

        scheme = scheme.lower()
        alpha = 0.0
        if scheme in ['lasso', 'l2']:
            alpha = self.fitting_params['alpha']
        elif scheme == 'bcs':
            from clease import BayesianCompressiveSensing
            scheme = BayesianCompressiveSensing(
                shape_var=self.fitting_params['shape_var'],
                rate_var=self.fitting_params['rate_var'],
                shape_lamb=self.fitting_params['shape_lamb'],
                variance_opt_start=self.fitting_params['var_opt_start'],
                lamb_opt_start=self.fitting_params['lamb_opt_start'],
                maxiter=self.fitting_params['max_iter'],
                noise=self.fitting_params['noise'],
                init_lamb=self.fitting_params['init_lamb']
            )
        elif scheme == 'ga':
            ga_runner = GAClusterSelector()
            ga_runner.fit_page = self
            ga_runner.kwargs = {
                'max_cluster_size': max_cluster_size_cut,
                'max_cluster_dia': max_cluster_dia_cut,
                'select_cond': None,
                'min_weight': 1.0,
                'mutation_prob': self.fitting_params['mut_prob'],
                'elitism': self.fitting_params['elitism'],
                'fname': None,
                'num_individuals': self.fitting_params['num_individuals'],
                'max_num_in_init_pool': self.fitting_params['max_active'],
                'cost_func': self.fitting_params['cost_func'].lower(),
                'sparsity_slope': self.fitting_params['sparsity'],
                'include_subclusters': self.fitting_params['sub_clust'],
                'gen_without_change': self.fitting_params['gen_without_change'],
                'load_file': self.fitting_params['load_file']
            }
            ga_runner.settings = settings

            # As GA behaves a bit different from the other schemes, we have
            # a separate runner and return after the runner is finished.
            msg = 'Selecting clusters with GA..'
            App.get_running_app().root.ids.status.text = msg
            Thread(target=ga_runner.run).start()
            return

        if k_fold == -1:
            scoring_scheme = 'loocv'
        else:
            scoring_scheme = 'k-fold'

        try:
            evaluator = Evaluate(
                settings, fitting_scheme=scheme, alpha=alpha,
                max_cluster_size=max_cluster_size_cut,
                max_cluster_dia=max_cluster_dia_cut, nsplits=k_fold,
                num_repetitions=num_rep, scoring_scheme=scoring_scheme)

            App.get_running_app().root.ids.status.text = 'Optimizing ECIs...'
            eci_optimizer = ECIOptimizer()
            eci_optimizer.fit_page = self
            eci_optimizer.evaluator = evaluator
            self.fitting_in_progress = True

            Thread(target=eci_optimizer.optimize).start()
        except Exception as exc:
            traceback.print_exc()
            App.get_running_app().root.ids.status.text = str(exc)

    def set_cv(self, cv):
        self.ids.cvLabel.text = 'CV: {:.3f} meV/atom'.format(cv)

    def set_rmse(self, rmse):
        self.ids.rmseLabel.text = 'RMSE: {:.3f} meV/atom'.format(rmse)

    def set_mae(self, mae):
        self.ids.maeLabel.text = 'MAE: {:.3f} meV/atom'.format(mae)

    def _eci_has_been_fitted(self):
        return self.e_dft is not None and self.e_ce is not None

    def update_energy_plot(self, e_dft, e_ce):
        if not self._eci_has_been_fitted():
            msg = 'ECIs has not been fitted yet'
            App.get_running_app().root.ids.status.text = msg
            return

        xmin = np.min(e_dft)
        xmax = np.max(e_dft)
        ymin = np.min(e_ce - e_dft)*1000.0
        ymax = np.max(e_ce - e_dft)*1000.0

        x_rng = xmax - xmin
        xmin -= 0.05*x_rng
        xmax += 0.05*x_rng

        y_rng = ymax - ymin
        ymin -= 0.05*y_rng
        ymax += 0.05*y_rng

        self.energy_graph.xmin = float(xmin)
        self.energy_graph.xmax = float(xmax)
        self.energy_graph.ymin = float(ymin)
        self.energy_graph.ymax = float(ymax)
        self.energy_graph.x_ticks_major = float(xmax - xmin)/10.0
        self.energy_graph.y_ticks_major = float(ymax - ymin)/10.0
        self.energy_graph.y_grid_label = True
        self.energy_graph.x_grid_label = True
        self.energy_plot.points = [(y, (x - y)*1000.0)
                                   for x, y in zip(e_ce, e_dft)]
        self.zero_line_energy.points = [(xmin, 0.0), (xmax, 0.0)]

    def _clear_eci_plots(self):
        for plot in self.eci_plots:
            plot.points = []

    def update_eci_plot(self, eci):
        eci_by_size = {}

        if len(eci) == 0:
            return

        for k, v in eci.items():
            size = int((k[1]))
            if size < 2:
                continue
            if size not in eci_by_size.keys():
                eci_by_size[size] = []
            eci_by_size[size].append(v)

        sorted_keys = sorted(list(eci_by_size.keys()))
        prev = 0

        xmax = len(list(eci.keys())) + len(sorted_keys)
        ymin = min([v for _, v in eci.items()])
        ymax = max([v for _, v in eci.items()])
        self._clear_eci_plots()
        for i, k in enumerate(sorted_keys):
            values = eci_by_size[k]
            indx = range(prev, prev + len(values))
            self.eci_plots[i].points = list(zip(indx, values))
            prev = indx[-1]+2

        y_rng = ymax - ymin
        ymin -= 0.05*y_rng
        ymax += 0.05*y_rng

        self.eci_graph.xmax = int(xmax)
        self.eci_graph.ymin = float(ymin)
        self.eci_graph.ymax = float(ymax)
        self.eci_graph.x_ticks_major = float(xmax)/10.0
        self.eci_graph.y_ticks_major = float(ymax - ymin)/10.0

    def update_plots(self):
        if self.fitting_in_progress:
            msg = 'Performing ECI opmisation in the background. '
            msg += 'Wait until the process is finished.'
            App.get_running_app().root.ids.status.text = msg

        self.update_energy_plot(self.e_dft, self.e_ce)
        self.update_eci_plot(self.eci)

    def to_dict(self):
        return {
            'eci_file': self.ids.eciFileInput.text,
            'db_select_cond': self.ids.dbSelectCondInput.text,
            'max_cluster_size': self.ids.maxClusterSizeCut.text,
            'max_cluster_dia': self.ids.maxClusterDiaCut.text,
            'k_fold': self.ids.kFoldInput.text,
            'num_repetitions': self.ids.numRepititionsInput.text,
            'fit_alg': self.ids.fitAlgSpinner.text
        }

    def from_dict(self, data):
        self.ids.eciFileInput.text = data.get('eci_file', '')
        self.ids.dbSelectCondInput.text = data.get('db_select_cond', '')
        self.ids.maxClusterSizeCut.text = data.get('max_cluster_size', '')
        self.ids.maxClusterDiaCut.text = data.get('max_cluster_dia', '')
        self.ids.kFoldInput.text = data.get('k_fold', '10')
        self.ids.numRepititionsInput.text = data.get('num_repetitions', '1')
        self.ids.fitAlgSpinner.text = data.get('fit_alg', 'LASSO')

    def load_fit_alg_settings(self, text):
        fnames = {
            'LASSO': LassoEditor.backup_file,
            'L2': L2Editor.backup_file,
            'BCS': BCSEditor.backup_file,
            'Genetic Algorithm': GAEditor.backup_file
        }

        closing_methods = {
            'LASSO': self.close_lasso_editor,
            'L2': self.close_l2_editor,
            'BCS': self.close_bcs_editor,
            'Genetic Algorithm': self.close_ga_editor
        }

        fname = fnames.get(text, None)
        close = closing_methods[text]

        app = App.get_running_app()

        if fname is None:
            app.root.ids.status.text = 'Unkown fitting scheme'
            return

        full_name = '.cleaseGUI/' + fname

        if not os.path.exists(full_name):
            return

        args = []
        with open(full_name, 'r') as infile:
            for line in infile:
                args.append(line.strip())
        args = args[::-1]
        try:
            close(*args)
            msg = 'Fit settings set the ones used '
            msg += 'last time'
            app.root.ids.status.text = msg
        except:
            msg = 'Failed load previous fitting setting. '
            msg += 'Please set your settings again in the editor.'
            app.root.ids.status.text = msg<|MERGE_RESOLUTION|>--- conflicted
+++ resolved
@@ -17,10 +17,7 @@
 from kivy.utils import get_color_from_hex
 from kivy_garden.graph import Graph, ScatterPlot, BarPlot, LinePlot
 import numpy as np
-<<<<<<< HEAD
-=======
 import traceback
->>>>>>> 385d74e4
 import os
 
 
