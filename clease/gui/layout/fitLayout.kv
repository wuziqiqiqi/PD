#: set button_height 0.05
<FitPage>:
    StackLayout:
        Button:
            id: toInput
            size_hint: [0.25, button_height]
            text: 'Input'
            on_release:
                root.manager.current = 'Input'
                root.manager.transition.direction = 'right'

        Button:
            id: concEditor
            text: 'Concentration'
            size_hint: [0.25, button_height]
            on_release:
                root.manager.current = 'Concentration'
                root.manager.transition.direction = 'right'
<<<<<<< HEAD
=======

>>>>>>> e7f5b55d

        Button:
            id: toNewStruct
            text: 'New structures'
            size_hint: [0.25, button_height]
            on_release:
                root.manager.current = 'NewStruct'
                root.manager.transition.direction = 'right'

        Button:
            id: toFit
            text: 'Fit'
            size_hint: [0.25, button_height]
            on_release:
                root.manager.current = 'Fit'


        Label:
            size_hint: [1, button_height]
            id: status
            text: 'Idle'

        StackLayout:
            BoxLayout:
                size_hint: [0.7, 0.9]
                orientation: 'vertical'
                BoxLayout:
                    id: energyPlot
                    size_hint: [0.8, 0.5]

                BoxLayout:
                    id: eciPlot
                    size_hint: [0.8, 0.5]

            StackLayout:
                size_hint: [0.3, 0.9]

                Label:
                    size_hint: [0.2, button_height]
                    id: eciLabel
                    text: 'ECI file'

                TextInput:
                    size_hint: [0.6, button_height]
                    id: eciFileInput
                    text: ''

                Button:
                    size_hint: [0.2, button_height]
                    id: loadEciInput
                    text: 'Load'
                    on_release: root.show_load_ECI_file_dialog()

                Label:
                    size_hint: [0.3, button_height]
                    id: dbSelectCondLabel
                    text: 'DB select'

                TextInput:
                    size_hint: [0.7, button_height]
                    id: dbSelectCondInput
                    text: ''

                Label:
                    size_hint: [0.7, button_height]
                    text: 'Max cluster size (cut)'

                TextInput:
                    size_hint: [0.3, button_height]
                    id: maxClusterSizeCut
                    text: ''
                    input_filter: 'int'

                Label:
                    size_hint: [0.7, button_height]
                    text: 'Max cluster dia (cut)'

                TextInput:
                    size_hint: [0.3, button_height]
                    id: maxClusterDiaCut
                    text: ''
                    input_filter: 'float'

                Label:
                    size_hint: [0.7, button_height]
                    text: 'k-fold validation'

                TextInput:
                    size_hint: [0.3, button_height]
                    id: kFoldInput
                    text: '10'
                    input_filter: 'int'

                Label:
                    size_hint: [0.7, button_height]
                    text: 'Num. repititions'

                TextInput:
                    size_hint: [0.3, button_height]
                    id: numRepititionsInput
                    text: '1'
                    input_filter: 'int'

                CheckBox:
                    size_hint: [0.2, button_height]
                    id: separateThread
                    value: False
                    on_active: root.thread_check_box_active(self.active)

                Label:
                    size_hint: [0.8, button_height]
                    text: 'Optimise on main thread'

                Spinner:
                    size_hint: [1, button_height]
                    id: fitAlgSpinner
                    text: 'LASSO'
                    values: 'LASSO', 'L2', 'BCS', 'Genetic Algorithm'
                Button:
                    size_hint: [1, button_height]
                    id: fitEditorButton
                    text: 'Launch Fitting Algorithm Editor'
                    on_release: root.launch_fit_alg_editor()

                Button:
                    size_hint: [1, button_height]
                    id: fitButton
                    text: 'Fit ECIs'
                    on_release: root.fit_eci()
                Button:
                    size_hint: [1, button_height]
                    id: saveECIButton
                    text: 'Save ECIs'
                    on_release: root.save_eci()

                Button:
                    size_hint: [1, button_height]
                    id: updateFit
                    text: 'Update plots'
                    on_release: root.update_plots()

                Label:
                    size_hint: [1, button_height]
                    id: cvLabel
                    text: 'CV: 0.0 meV/atom'
                Label:
                    size_hint: [1, button_height]
                    id: rmseLabel
                    text: 'RMSE: 0.0 meV/atom'
                Label:
                    size_hint: [1, button_height]
                    id: maeLabel
                    text: 'MAE: 0.0 meV/atom'
<|MERGE_RESOLUTION|>--- conflicted
+++ resolved
@@ -16,10 +16,6 @@
             on_release:
                 root.manager.current = 'Concentration'
                 root.manager.transition.direction = 'right'
-<<<<<<< HEAD
-=======
-
->>>>>>> e7f5b55d
 
         Button:
             id: toNewStruct
