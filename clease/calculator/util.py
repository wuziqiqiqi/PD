import json
import os
from clease import CorrFunction
from clease.calculator import Clease
from clease.tools import nested_list2str


def attach_calculator(setting=None, atoms=None, eci={},
                      fname_prefix=None, load=True):
    """Utility function for an efficient initialization of large cells.

    Parameters:

    setting: `ClusterExpansionSetting` object

    eci: dict
        Dictionary containing cluster names and their ECI values

    atoms: Atoms object
        Atoms object for MC simulations.

    fname_prefix: str
        Prefix of the file name for backing up cluster info in .json format.
        The file name will append '_cluster_info_{size_of_the_cell}.json'.

    load: bool
        Load cluster info if possible (the file with a name specified using
        the fname_prefix is present).
    """
<<<<<<< HEAD
    names = list(eci.keys())
    init_cf = CorrFunction(setting).get_cf_by_names(setting.atoms, names)
    #init_cf = CorrFunction(setting).get_cf(setting.atoms)
=======
    cf_names = list(eci.keys())
    init_cf = CorrFunction(setting).get_cf_by_names(setting.atoms, cf_names)
>>>>>>> 62a7b494

    template_uid = setting.template_atoms.get_uid_matching_atoms(
        atoms=atoms, generate_template=True)
    setting.prepare_new_active_template(template_uid)

    size_str = nested_list2str(setting.size)

    fname = '.'
    if fname_prefix is not None:
        fname = fname_prefix + '_cluster_info_{}.json'.format(size_str)

    loaded_info = False
    if load and os.path.exists(fname) and fname_prefix is not None:
        with open(fname, 'r') as infile:
            data = json.load(infile)
        setting.cluster_list = data['cluster_list']
        setting.trans_matrix = data['trans_matrix']
        loaded_info = True
    else:
        setting.create_cluster_list_and_trans_matrix()

    data = {'cluster_list': setting.cluster_list,
            'trans_matrix': setting.trans_matrix,
            'size': setting.size,
            'setting': setting.kwargs}

    if fname_prefix is not None and not loaded_info:
        save_info(fname, data)

    atoms = setting.atoms.copy()

    calc = Clease(setting, eci=eci, init_cf=init_cf)
    atoms.set_calculator(calc)
    return atoms


def save_info(fname, data):
    with open(fname, 'w') as outfile:
        json.dump(data, outfile)<|MERGE_RESOLUTION|>--- conflicted
+++ resolved
@@ -27,14 +27,8 @@
         Load cluster info if possible (the file with a name specified using
         the fname_prefix is present).
     """
-<<<<<<< HEAD
-    names = list(eci.keys())
-    init_cf = CorrFunction(setting).get_cf_by_names(setting.atoms, names)
-    #init_cf = CorrFunction(setting).get_cf(setting.atoms)
-=======
     cf_names = list(eci.keys())
     init_cf = CorrFunction(setting).get_cf_by_names(setting.atoms, cf_names)
->>>>>>> 62a7b494
 
     template_uid = setting.template_atoms.get_uid_matching_atoms(
         atoms=atoms, generate_template=True)
