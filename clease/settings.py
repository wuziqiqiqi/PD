--- conflicted
+++ resolved
@@ -390,10 +390,7 @@
         supercell_indices = []
         sc_pos = supercell.get_positions()
         wrapped_sc_pos = wrap_positions(sc_pos, self.atoms.get_cell())
-<<<<<<< HEAD
-=======
-
->>>>>>> 5316b4b4
+
         dist_to_origin = np.sum(sc_pos**2, axis=1)
         for indx in indices:
             pos = self.atoms[indx].position
